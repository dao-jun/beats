--- conflicted
+++ resolved
@@ -13,11 +13,7 @@
 chmod +x ${BUILD_DIR}/run-$runid.sh
 
 docker run --rm -v ${BUILD_DIR}:/build -v ${UPLOAD_DIR}:/upload \
-<<<<<<< HEAD
-    -e BUILDID=$BUILDID -e SNAPSHOT=$SNAPSHOT -e RUNID=$runid \
-=======
     -e BUILDID=$BUILDID -e SNAPSHOT=$SNAPSHOT -e RUNID=$runid -e BEAT_REF_YAML=$BEAT_REF_YAML \
->>>>>>> 69e3e2fd
     tudorg/fpm /build/run-$runid.sh
 
 rm ${BUILD_DIR}/settings-$runid.yml ${BUILD_DIR}/run-$runid.sh