[
    {
        "@timestamp": "2017-10-02T20:22:07.000Z",
        "ecs.version": "1.0.0",
        "event.dataset": "traefik.access",
        "event.duration": 2000000,
        "event.module": "traefik",
        "fileset.name": "access",
        "http.request.method": "GET",
        "http.request.referrer": "http://example.com/login",
        "http.response.body.bytes": 0,
        "http.response.status_code": 304,
        "http.version": "1.1",
        "input.type": "log",
        "log.offset": 0,
        "service.type": "traefik",
        "source.address": "192.168.33.1",
        "source.ip": "192.168.33.1",
        "traefik.access.backend_url": "http://172.19.0.3:5601",
        "traefik.access.frontend_name": "Host-host-1",
        "traefik.access.request_count": 262,
        "traefik.access.user_identifier": "-",
        "url.original": "/ui/favicons/favicon-16x16.png",
        "user.name": "-",
        "user_agent.device.name": "Other",
        "user_agent.name": "Chrome",
        "user_agent.original": "Mozilla/5.0 (X11; Linux x86_64) AppleWebKit/537.36 (KHTML, like Gecko) Chrome/61.0.3163.100 Safari/537.36",
        "user_agent.os.name": "Linux",
        "user_agent.version": "61.0.3163"
    },
    {
        "@timestamp": "2017-10-02T20:22:08.000Z",
        "ecs.version": "1.0.0",
        "event.dataset": "traefik.access",
        "event.duration": 3000000,
        "event.module": "traefik",
        "fileset.name": "access",
        "http.request.method": "GET",
        "http.request.referrer": "http://example.com/login",
        "http.response.body.bytes": 0,
        "http.response.status_code": 304,
        "http.version": "1.1",
        "input.type": "log",
        "log.offset": 280,
        "service.type": "traefik",
        "source.address": "85.181.35.98",
        "source.geo.city_name": "Berlin",
        "source.geo.continent_name": "Europe",
        "source.geo.country_iso_code": "DE",
        "source.geo.location.lat": 52.4908,
        "source.geo.location.lon": 13.3275,
        "source.geo.region_iso_code": "DE-BE",
        "source.geo.region_name": "Land Berlin",
        "source.ip": "85.181.35.98",
        "traefik.access.backend_url": "http://172.19.0.3:5601",
        "traefik.access.frontend_name": "Host-host1",
        "traefik.access.request_count": 271,
        "traefik.access.user_identifier": "-",
        "url.original": "/ui/favicons/favicon.ico",
        "user.name": "-",
        "user_agent.device.name": "Other",
        "user_agent.name": "Chrome",
        "user_agent.original": "Mozilla/5.0 (X11; Linux x86_64) AppleWebKit/537.36 (KHTML, like Gecko) Chrome/61.0.3163.100 Safari/537.36",
        "user_agent.os.name": "Linux",
        "user_agent.version": "61.0.3163"
    },
    {
        "@timestamp": "2018-02-28T17:30:33.000Z",
        "ecs.version": "1.0.0",
        "event.dataset": "traefik.access",
        "event.duration": 247000000,
        "event.module": "traefik",
        "fileset.name": "access",
        "http.request.method": "GET",
        "http.response.body.bytes": 2814,
        "http.response.status_code": 200,
        "http.version": "2.0",
        "input.type": "log",
        "log.offset": 553,
        "service.type": "traefik",
        "source.address": "70.29.80.15",
        "source.geo.city_name": "Ottawa",
        "source.geo.continent_name": "North America",
        "source.geo.country_iso_code": "CA",
        "source.geo.location.lat": 45.2691,
        "source.geo.location.lon": -75.7518,
        "source.geo.region_iso_code": "CA-ON",
        "source.geo.region_name": "Ontario",
        "source.ip": "70.29.80.15",
        "traefik.access.backend_url": "http://172.19.0.6:14008",
        "traefik.access.frontend_name": "Host-host1-com-0",
        "traefik.access.request_count": 13,
        "traefik.access.user_identifier": "-",
        "url.original": "/en/",
        "user.name": "-",
        "user_agent.device.name": "iPhone",
        "user_agent.name": "Mobile Safari",
        "user_agent.original": "Mozilla/5.0 (iPhone; CPU iPhone OS 11_2_5 like Mac OS X) AppleWebKit/604.5.6 (KHTML, like Gecko) Version/11.0 Mobile/15D60 Safari/604.1",
        "user_agent.os.full": "iOS 11.2.5",
        "user_agent.os.name": "iOS",
        "user_agent.os.version": "11.2.5",
        "user_agent.version": "11.0"
    },
    {
        "@timestamp": "2018-11-29T15:03:51.000Z",
        "ecs.version": "1.0.0",
        "event.dataset": "traefik.access",
        "event.duration": 0,
        "event.module": "traefik",
        "fileset.name": "access",
        "http.request.method": "GET",
        "http.request.referrer": "-",
        "http.response.body.bytes": 19,
        "http.response.status_code": 404,
        "http.version": "1.1",
        "input.type": "log",
        "log.offset": 821,
        "service.type": "traefik",
        "source.address": "::1",
        "source.ip": "::1",
        "traefik.access.backend_url": "/",
        "traefik.access.frontend_name": "backend not found",
        "traefik.access.request_count": 10,
        "traefik.access.user_identifier": "-",
        "url.original": "/",
        "user.name": "-",
        "user_agent.device.name": "Other",
        "user_agent.name": "curl",
        "user_agent.original": "curl/7.62.0",
        "user_agent.version": "7.62.0"
    },
    {
        "@timestamp": "2018-01-19T10:01:02.000Z",
        "ecs.version": "1.0.0",
        "event.dataset": "traefik.access",
        "event.duration": 13000000,
        "event.module": "traefik",
        "fileset.name": "access",
        "http.request.method": "GET",
        "http.response.body.bytes": 85,
        "http.response.status_code": 200,
        "http.version": "1.1",
        "input.type": "log",
        "log.offset": 931,
        "service.type": "traefik",
        "source.address": "94.254.131.115",
        "source.geo.city_name": "Warsaw",
        "source.geo.continent_name": "Europe",
        "source.geo.country_iso_code": "PL",
        "source.geo.location.lat": 52.25,
        "source.geo.location.lon": 21.0,
        "source.geo.region_iso_code": "PL-MZ",
        "source.geo.region_name": "Mazovia",
        "source.ip": "94.254.131.115",
        "traefik.access.backend_url": "http://172.25.0.9:4140",
        "traefik.access.frontend_name": "Host-api-wearerealitygames-com-2",
        "traefik.access.request_count": 623112,
        "traefik.access.user_identifier": "-",
        "url.original": "/assets/52f8f2e711d235d76044799e/owners?oauth_token=ya29.GltABOXd_gtG-XVvYX2YhxXJiXVvbHRMXn9fbzc_mDfl2rDhqK0CrAlwuwwRWnNnEaMDwkmyI7-QGbRSB0Hzje2cc__FjTQ1iuiYTSIBaIPfxSWip5jx6zqvsVVo",
        "user.name": "-",
        "user_agent.device.name": "Generic Smartphone",
        "user_agent.name": "Other",
        "user_agent.original": "Android",
        "user_agent.os.name": "Android"
    },
    {
        "@timestamp": "2018-01-19T10:01:02.000Z",
        "ecs.version": "1.0.0",
        "event.dataset": "traefik.access",
        "event.duration": 8000000,
        "event.module": "traefik",
        "fileset.name": "access",
        "http.request.method": "GET",
        "http.response.body.bytes": 150,
        "http.response.status_code": 200,
        "http.version": "1.1",
        "input.type": "log",
        "log.offset": 1267,
        "service.type": "traefik",
        "source.address": "89.64.35.193",
        "source.geo.city_name": "Katowice",
        "source.geo.continent_name": "Europe",
        "source.geo.country_iso_code": "PL",
        "source.geo.location.lat": 50.2194,
        "source.geo.location.lon": 18.9737,
        "source.geo.region_iso_code": "PL-SL",
        "source.geo.region_name": "Silesia",
        "source.ip": "89.64.35.193",
        "traefik.access.backend_url": "http://172.25.0.6:4140",
        "traefik.access.frontend_name": "Host-api-wearerealitygames-com-2",
        "traefik.access.request_count": 623114,
        "traefik.access.user_identifier": "-",
        "url.original": "/marketplace/tax?oauth_token=ya29.Gl0fBWnrJ7DcEU-tN-O3Vxn2XZVaz2I-hFTjP1JQzhYFVT-SKtlmo9hSzrx3n82LUwUxJ1s5lmU8U3Mc9gA_aCxBk49ShYEwvmYOWxJJyldDIJ7hY4us4LoiSY1OqAM",
        "user.name": "-",
        "user_agent.device.name": "Generic Smartphone",
        "user_agent.name": "Other",
        "user_agent.original": "Android",
        "user_agent.os.name": "Android"
    },
    {
        "@timestamp": "2000-10-10T20:55:36.000Z",
<<<<<<< HEAD
        "ecs.version": "1.0.0-beta2",
=======
        "ecs.version": "1.0.0",
>>>>>>> de955be0
        "event.dataset": "traefik.access",
        "event.module": "traefik",
        "fileset.name": "access",
        "http.request.method": "GET",
        "http.response.body.bytes": 2326,
        "http.response.status_code": 200,
        "http.version": "1.0",
        "input.type": "log",
        "log.offset": 1581,
        "service.type": "traefik",
        "source.address": "127.0.0.1",
        "source.ip": "127.0.0.1",
        "traefik.access.user_identifier": "-",
        "url.original": "/apache_pb.gif",
        "user.name": "frank"
    }
]<|MERGE_RESOLUTION|>--- conflicted
+++ resolved
@@ -199,11 +199,7 @@
     },
     {
         "@timestamp": "2000-10-10T20:55:36.000Z",
-<<<<<<< HEAD
-        "ecs.version": "1.0.0-beta2",
-=======
-        "ecs.version": "1.0.0",
->>>>>>> de955be0
+        "ecs.version": "1.0.0",
         "event.dataset": "traefik.access",
         "event.module": "traefik",
         "fileset.name": "access",
