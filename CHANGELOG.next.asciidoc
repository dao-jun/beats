// Use these for links to issue and pulls. Note issues and pulls redirect one to
// each other on Github, so don't worry too much on using the right prefix.
:issue: https://github.com/elastic/beats/issues/
:pull: https://github.com/elastic/beats/pull/

=== Beats version HEAD
https://github.com/elastic/beats/compare/v8.8.1\...main[Check the HEAD diff]

==== Breaking changes

*Affecting all Beats*

*Auditbeat*


*Filebeat*


*Heartbeat*
- Decreases the ES default timeout to 10 for the load monitor state requests

*Metricbeat*


*Osquerybeat*

- Upgrade to osquery 5.10.2. {pull}37115[37115]

*Packetbeat*


*Winlogbeat*

- Add "event.category" and "event.type" to Sysmon module for EventIDs 8, 9, 19, 20, 27, 28, 255 {pull}35193[35193]

*Functionbeat*


*Elastic Logging Plugin*


==== Bugfixes

*Affecting all Beats*
- Support for multiline zookeeper logs {issue}2496[2496]
- Add checks to ensure reloading of units if the configuration actually changed. {pull}34346[34346]
- Fix namespacing on self-monitoring {pull}32336[32336]
- Fix namespacing on self-monitoring {pull}32336[32336]
- Fix Beats started by agent do not respect the allow_older_versions: true configuration flag {issue}34227[34227] {pull}34964[34964]
- Fix performance issues when we have a lot of inputs starting and stopping by allowing to disable global processors under fleet. {issue}35000[35000] {pull}35031[35031]
- 'add_cloud_metadata' processor - add cloud.region field for GCE cloud provider
- 'add_cloud_metadata' processor - update azure metadata api version to get missing `cloud.account.id` field
- Upgraded apache arrow library used in x-pack/libbeat/reader/parquet from v11 to v12.0.1 in order to fix cross-compilation issues {pull}35640[35640]
- Fix panic when MaxRetryInterval is specified, but RetryInterval is not {pull}35820[35820]
- Support build of projects outside of beats directory {pull}36126[36126]

*Auditbeat*


*Filebeat*

- [Gcs Input] - Added missing locks for safe concurrency {pull}34914[34914]
- Fix the ignore_inactive option being ignored in Filebeat's filestream input {pull}34770[34770]
- Fix TestMultiEventForEOFRetryHandlerInput unit test of CometD input {pull}34903[34903]
- Add input instance id to request trace filename for httpjson and cel inputs {pull}35024[35024]
- Fixes "Can only start an input when all related states are finished" error when running under Elastic-Agent {pull}35250[35250] {issue}33653[33653]
- [system] sync system/auth dataset with system integration 1.29.0. {pull}35581[35581]
- [GCS Input] - Fixed an issue where bucket_timeout was being applied to the entire bucket poll interval and not individual bucket object read operations. Fixed a map write concurrency issue arising from data races when using a high number of workers. Fixed the flaky tests that were present in the GCS test suit. {pull}35605[35605]
- Fixed concurrency and flakey tests issue in azure blob storage input. {issue}35983[35983] {pull}36124[36124]
- Fix panic when sqs input metrics getter is invoked {pull}36101[36101] {issue}36077[36077]
- Fix handling of Juniper SRX structured data when there is no leading junos element. {issue}36270[36270] {pull}36308[36308]
- Fix Filebeat Cisco module with missing escape character {issue}36325[36325] {pull}36326[36326]
- Fix panic when redact option is not provided to CEL input. {issue}36387[36387] {pull}36388[36388]
- Remove 'onFilteredOut' and 'onDroppedOnPublish' callback logs {issue}36299[36299] {pull}36399[36399]
- Added a fix for Crowdstrike pipeline handling process arrays {pull}36496[36496]
- Ensure winlog input retains metric collection when handling recoverable errors. {issue}36479[36479] {pull}36483[36483]
- Revert error introduced in {pull}35734[35734] when symlinks can't be resolved in filestream. {pull}36557[36557]
- Fix ignoring external input configuration in `take_over: true` mode {issue}36378[36378] {pull}36395[36395]
- Add validation to http_endpoint config for empty URL {pull}36816[36816] {issue}36772[36772]
- Fix merging of array fields(processors, paths, parsers) in configurations generated from hints and default config. {issue}36838[36838] {pull}36857[36857]
- Fix handling of response errors in HTTPJSON and CEL request trace logging. {pull}36956[36956]
- Do not error when Okta API returns no data. {pull}37092[37092]
- Fix request body close behaviour in HTTP_Endpoint when handling GZIP compressed content. {pull}37091[37091]
- Make CEL input now global evaluate to a time in UTC. {pull}37159[37159]

*Heartbeat*

- Fix panics when parsing dereferencing invalid parsed url. {pull}34702[34702]

*Metricbeat*

- in module/windows/perfmon, changed collection method of the second counter value required to create a displayable value {pull}32305[32305]
- Fix and improve AWS metric period calculation to avoid zero-length intervals {pull}32724[32724]
- Add missing cluster metadata to k8s module metricsets {pull}32979[32979] {pull}33032[33032]
- Add GCP CloudSQL region filter {pull}32943[32943]
- Fix logstash cgroup mappings {pull}33131[33131]
- Remove unused `elasticsearch.node_stats.indices.bulk.avg_time.bytes` mapping {pull}33263[33263]
- Make generic SQL GA {pull}34637[34637]
- Collect missing remote_cluster in elasticsearch ccr metricset {pull}34957[34957]
- Add context with timeout in AWS API calls {pull}35425[35425]
- Fix EC2 host.cpu.usage {pull}35717[35717]
- Add option in SQL module to execute queries for all dbs. {pull}35688[35688]
- Add remaining dimensions for azure storage account to make them available for tsdb enablement. {pull}36331[36331]
- Add missing 'TransactionType' dimension for Azure Storage Account. {pull}36413[36413]
- Add log error when statsd server fails to start {pull}36477[36477]
- Fix CassandraConnectionClosures metric configuration {pull}34742[34742]
- Fix event mapping implementation for statsd module {pull}36925[36925]
- The region and availability_zone ecs fields nested within the cloud field. {pull}37015[37015]
- Fix CPU and memory metrics collection from privileged process on Windows {issue}17314[17314]{pull}37027[37027]
- Enhanced Azure Metrics metricset with refined grouping logic and resolved duplication issues for TSDB compatibility {pull}36823[36823]
- Fix memory leak on Windows {issue}37142[37142] {pull}37171[37171]
- Fix unintended skip in metric collection on Azure Monitor {issue}37204[37204] {pull}37203[37203]
- Fix the "api-version query parameter (?api-version=) is required for all requests" error in Azure Billing. {pull}37158[37158]
- Add memory hard limit from container metadata and remove usage percentage in AWS Fargate. {pull}37194[37194]

*Osquerybeat*


*Packetbeat*


*Winlogbeat*



*Elastic Logging Plugin*


==== Added

*Affecting all Beats*

- Added append Processor which will append concrete values or values from a field to target. {issue}29934[29934] {pull}33364[33364]
- When running under Elastic-Agent the status is now reported per Unit instead of the whole Beat {issue}35874[35874] {pull}36183[36183]
- Add warning message to SysV init scripts for RPM-based systems that lack `/etc/rc.d/init.d/functions`. {issue}35708[35708] {pull}36188[36188]
- Mark `translate_sid` processor is GA. {issue}36279[36279] {pull}36280[36280]
- dns processor: Add support for forward lookups (`A`, `AAAA`, and `TXT`). {issue}11416[11416] {pull}36394[36394]
- Mark `syslog` processor as GA, improve docs about how processor handles syslog messages. {issue}36416[36416] {pull}36417[36417]
- Add support for AWS external IDs. {issue}36321[36321] {pull}36322[36322]
- [Enhanncement for host.ip and host.mac] Disabling netinfo.enabled option of add-host-metadata processor {pull}36506[36506]
  Setting environmental variable ELASTIC_NETINFO:false in Elastic Agent pod will disable the netinfo.enabled option of add_host_metadata processor
- allow `queue` configuration settings to be set under the output. {issue}35615[35615] {pull}36788[36788]
- Beats will now connect to older Elasticsearch instances by default {pull}36884[36884]
- Raise up logging level to warning when attempting to configure beats with unknown fields from autodiscovered events/environments
- elasticsearch output now supports `idle_connection_timeout`. {issue}35616[35615] {pull}36843[36843]
- Upgrade golang/x/net to v0.17.0. Updates the publicsuffix table used by the registered_domain processor. {pull}36969[36969]
Setting environmental variable ELASTIC_NETINFO:false in Elastic Agent pod will disable the netinfo.enabled option of add_host_metadata processor
- Upgrade to Go 1.20.11. {pull}37123[37123]
<<<<<<< HEAD
- Make more selective the Pod autodiscovery upon node and namespace update events. {issue}3738[3738] {pull}37431[37431]
=======
- The Elasticsearch output can now configure performance presets with the `preset` configuration field. {pull}37259[37259]
>>>>>>> fe9b7ce5

*Auditbeat*

- Add `ignore_errors` option to audit module. {issue}15768[15768] {pull}36851[36851]
- Fix copy arguments for strict aligned architectures. {pull}36976[36976]

*Filebeat*

- add documentation for decode_xml_wineventlog processor field mappings.  {pull}32456[32456]
- httpjson input: Add request tracing logger. {issue}32402[32402] {pull}32412[32412]
- Add cloudflare R2 to provider list in AWS S3 input. {pull}32620[32620]
- Add support for single string containing multiple relation-types in getRFC5988Link. {pull}32811[32811]
- Added separation of transform context object inside httpjson. Introduced new clause `.parent_last_response.*` {pull}33499[33499]
- Added metric `sqs_messages_waiting_gauge` for aws-s3 input. {pull}34488[34488]
- Add nginx.ingress_controller.upstream.ip to related.ip {issue}34645[34645] {pull}34672[34672]
- Add unix socket log parsing for nginx ingress_controller {pull}34732[34732]
- Added metric `sqs_worker_utilization` for aws-s3 input. {pull}34793[34793]
- Add MySQL authentication message parsing and `related.ip` and `related.user` fields {pull}34810[34810]
- Add nginx ingress_controller parsing if one of upstreams fails to return response {pull}34787[34787]
- Add oracle authentication messages parsing {pull}35127[35127]
- Add `clean_session` configuration setting for MQTT input.  {pull}35806[16204]
- Add fingerprint mode for the filestream scanner and new file identity based on it {issue}34419[34419] {pull}35734[35734]
- Add file system metadata to events ingested via filestream {issue}35801[35801] {pull}36065[36065]
- Add support for localstack based input integration testing {pull}35727[35727]
- Allow parsing bytes in and bytes out as long integer in CEF processor. {issue}36100[36100] {pull}36108[36108]
- Add support for registered owners and users to AzureAD entity analytics provider. {pull}36092[36092]
- Add support for endpoint resolver in AWS config {pull}36208[36208]
- Added support for Okta OAuth2 provider in the httpjson input. {pull}36273[36273]
- Add support of the interval parameter in Salesforce setupaudittrail-rest fileset. {issue}35917[35917] {pull}35938[35938]
- Add device handling to Okta input package for entity analytics. {pull}36049[36049]
- Add setup option `--force-enable-module-filesets`, that will act as if all filesets have been enabled in a module during setup. {issue}30916[30916] {pull}36286[36286]
- [Azure] Add input metrics to the azure-eventhub input. {pull}35739[35739]
- Reduce HTTPJSON metrics allocations. {pull}36282[36282]
- Add support for a simplified input configuraton when running under Elastic-Agent {pull}36390[36390]
- Make HTTPJSON response body decoding errors more informative. {pull}36481[36481]
- Allow fine-grained control of entity analytics API requests for Okta provider. {issue}36440[36440] {pull}36492[36492]
- Add support for expanding `journald.process.capabilities` into the human-readable effective capabilities in the ECS `process.thread.capabilities.effective` field. {issue}36454[36454] {pull}36470[36470]
- Allow fine-grained control of entity analytics API requests for AzureAD provider. {issue}36440[36440] {pull}36441[36441]
- For request tracer logging in CEL and httpjson the request and response body are no longer included in `event.original`. The body is still present in `http.{request,response}.body.content`. {pull}36531[36531]
- Added support for Okta OAuth2 provider in the CEL input. {issue}36336[36336] {pull}36521[36521]
- Improve error logging in HTTPJSON input. {pull}36529[36529]
- Disable warning message about ingest pipeline loading when running under Elastic Agent. {pull}36659[36659]
- Add input metrics to http_endpoint input. {issue}36402[36402] {pull}36427[36427]
- Remove Event Normalization from GCP PubSub Input. {pull}36716[36716]
- Update mito CEL extension library to v1.6.0. {pull}36651[36651]
- Added support for new features & removed partial save mechanism in the Azure Blob Storage input. {issue}35126[35126] {pull}36690[36690]
- Improve template evaluation logging for HTTPJSON input. {pull}36668[36668]
- Add CEL partial value debug function. {pull}36652[36652]
- Added support for new features and removed partial save mechanism in the GCS input. {issue}35847[35847] {pull}36713[36713]
- Re-use buffers to optimise memory allocation in fingerprint mode of filestream {pull}36736[36736]
- Allow http_endpoint input to receive PUT and PATCH requests. {pull}36734[36734]
- Add cache processor. {pull}36786[36786]
- Avoid unwanted publication of Azure entity records. {pull}36753[36753]
- Avoid unwanted publication of Okta entity records. {pull}36770[36770]
- Add support for Digest Authentication to CEL input. {issue}35514[35514] {pull}36932[36932]
- Use filestream input with file_identity.fingerprint as default for hints autodiscover. {issue}35984[35984] {pull}36950[36950]
- Add network processor in addition to interface based direction resolution. {pull}37023[37023]
- Add setup option `--force-enable-module-filesets`, that will act as if all filesets have been enabled in a module during setup. {issue}30915[30915] {pull}99999[99999]
- Make CEL input log current transaction ID when request tracing is turned on. {pull}37065[37065]
- Made Azure Blob Storage input GA and updated docs accordingly. {pull}37128[37128]
- Add request trace logging to http_endpoint input. {issue}36951[36951] {pull}36957[36957]
- Made GCS input GA and updated docs accordingly. {pull}37127[37127]
- Suppress and log max HTTP request retry errors in CEL input. {pull}37160[37160]
- Prevent CEL input from re-entering the eval loop when an evaluation failed. {pull}37161[37161]
- Update CEL extensions library to v1.7.0. {pull}37172[37172]

*Auditbeat*

- Upgrade go-libaudit to v2.4.0. {issue}36776[36776] {pull}36964[36964]
- Add a `/inputs/` route to the HTTP monitoring endpoint that exposes metrics for each dataset instance. {pull}36971[36971]

*Libbeat*

*Heartbeat*
- Added status to monitor run log report.
- Capture and log the individual connection metrics for all the lightweight monitors


*Metricbeat*

- Add per-thread metrics to system_summary {pull}33614[33614]
- Add GCP CloudSQL metadata {pull}33066[33066]
- Add GCP Carbon Footprint metricbeat data {pull}34820[34820]
- Add event loop utilization metric to Kibana module {pull}35020[35020]
- Add metrics grouping by dimensions and time to Azure app insights {pull}36634[36634]
- Align on the algorithm used to transform Prometheus histograms into Elasticsearch histograms {pull}36647[36647]
- Enhance GCP billing with detailed tables identification, additional fields, and optimized data handling. {pull}36902[36902]
- Add a `/inputs/` route to the HTTP monitoring endpoint that exposes metrics for each metricset instance. {pull}36971[36971]
- Add linux IO metrics to system/process {pull}37213[37213]
- Add new memory/cgroup metrics to Kibana module {pull}37232[37232]

*Osquerybeat*


*Packetbeat*

- Add metrics for TCP flags. {issue}36992[36992] {pull}36975[36975]

*Packetbeat*


*Winlogbeat*

- Make ingest pipeline routing robust to letter case of channel names for forwarded events. {issue}36670[36670] {pull}36899[36899]
- Document minimum permissions required for local user account. {issue}15773[15773] {pull}37176[37176]
- Bump Windows Npcap version to v1.78. {issue}37300[37300] {pull}37370[37370]

*Functionbeat*


*Winlogbeat*



*Elastic Log Driver*
*Elastic Logging Plugin*


==== Deprecated

*Auditbeat*


*Filebeat*

- Deprecate rsa2elk Filebeat modules. {issue}36125[36125] {pull}36887[36887]

*Heartbeat*



*Metricbeat*


*Osquerybeat*


*Packetbeat*


*Winlogbeat*


*Functionbeat*


*Elastic Logging Plugin*


==== Known Issues



































<|MERGE_RESOLUTION|>--- conflicted
+++ resolved
@@ -146,11 +146,8 @@
 - Upgrade golang/x/net to v0.17.0. Updates the publicsuffix table used by the registered_domain processor. {pull}36969[36969]
 Setting environmental variable ELASTIC_NETINFO:false in Elastic Agent pod will disable the netinfo.enabled option of add_host_metadata processor
 - Upgrade to Go 1.20.11. {pull}37123[37123]
-<<<<<<< HEAD
 - Make more selective the Pod autodiscovery upon node and namespace update events. {issue}3738[3738] {pull}37431[37431]
-=======
 - The Elasticsearch output can now configure performance presets with the `preset` configuration field. {pull}37259[37259]
->>>>>>> fe9b7ce5
 
 *Auditbeat*
 
