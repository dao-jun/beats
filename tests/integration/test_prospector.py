from filebeat import TestCase
import os
import time

"""
Tests for the prospector functionality.
"""


class Test(TestCase):

    def test_ingore_old_files(self):
        """
        Should ignore files there were not modified for longer then
        the `ignoreOlder` setting.
        """
        self.render_config_template(
            path=os.path.abspath(self.working_dir) + "/log/*",
<<<<<<< HEAD
            ignoreOlder="1s",
            debug_selectors=["ignoreOlder", "publish"]
=======
            ignoreolder="1s"
>>>>>>> 481938ad
        )

        os.mkdir(self.working_dir + "/log/")

        testfile = self.working_dir + "/log/test.log"
        file = open(testfile, 'w')
        iterations = 5
        for n in range(0, iterations):
            file.write("hello world")  # 11 chars
            file.write("\n")  # 1 char
        file.close()

        # sleep for more than ignore older
        time.sleep(2)

        proc = self.start_filebeat()

        # wait for the "Skipping file" log message
        self.wait_until(
            lambda: self.log_contains(
                "Skipping file (older than ignore older of 1s):"),
            max_timeout=10)

        proc.kill_and_wait()

    def test_not_ingore_old_files(self):
        """
        Should not ignore files there were modified more recent than
        the ignoreOlder settings.
        """
        self.render_config_template(
            path=os.path.abspath(self.working_dir) + "/log/*",
<<<<<<< HEAD
            ignoreOlder="15s",
            debug_selectors=["ignoreOlder", "registrar"]
=======
            ignoreolder="15s"
>>>>>>> 481938ad
        )

        os.mkdir(self.working_dir + "/log/")

        testfile = self.working_dir + "/log/test.log"
        file = open(testfile, 'w')
        iterations = 5
        for n in range(0, iterations):
            file.write("hello world")  # 11 chars
            file.write("\n")  # 1 char
        file.close()

        proc = self.start_filebeat()

        self.wait_until(
            lambda: self.log_contains(
                "Registrar: processing 5 events"),
            max_timeout=10)

        proc.kill_and_wait()

        objs = self.read_output()
        assert len(objs) == 5<|MERGE_RESOLUTION|>--- conflicted
+++ resolved
@@ -16,12 +16,7 @@
         """
         self.render_config_template(
             path=os.path.abspath(self.working_dir) + "/log/*",
-<<<<<<< HEAD
-            ignoreOlder="1s",
-            debug_selectors=["ignoreOlder", "publish"]
-=======
             ignoreolder="1s"
->>>>>>> 481938ad
         )
 
         os.mkdir(self.working_dir + "/log/")
@@ -54,12 +49,7 @@
         """
         self.render_config_template(
             path=os.path.abspath(self.working_dir) + "/log/*",
-<<<<<<< HEAD
-            ignoreOlder="15s",
-            debug_selectors=["ignoreOlder", "registrar"]
-=======
             ignoreolder="15s"
->>>>>>> 481938ad
         )
 
         os.mkdir(self.working_dir + "/log/")
